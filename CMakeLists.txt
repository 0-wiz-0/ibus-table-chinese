cmake_minimum_required(VERSION 2.6)
# CMP0011 should be set here, otherwise policy set in module won't affect
# here.
CMAKE_POLICY(SET CMP0011 OLD)
<<<<<<< HEAD

=======
>>>>>>> 6dddfdab
####################################################################
# Project specific information
#
PROJECT(ibus-table-chinese NONE)
SET(PRJ_SUMMARY "Chinese input tables for IBus")

SET(PRJ_DESCRIPTION
"ibus-table-chinese is provides the infrastructure for Chinese input methods.
Input tables themselves are in subpackages."
    )

SET(AUTHORS "Yuwei Yu, Caius 'kaio' Chance, Ding-Yi Chen")
SET(MAINTAINER "Ding-Yi Chen <dchen@redhat.com>")
SET(VENDOR "Red Hat, Inc")
SET(LICENSE "GPLv3+")

####################################################################
# Includes
#
SET(CMAKE_MODULE_PATH ${CMAKE_SOURCE_DIR}/Modules ${CMAKE_ROOT}/Modules )
<<<<<<< HEAD

INCLUDE(ManageEnvironment RESULT_VARIABLE MANAGE_ENVIRONMENT_PATH)
IF(MANAGE_ENVIRONMENT_PATH STREQUAL "NOTFOUND")
=======
INCLUDE(ManageEnvironment RESULT_VARIABLE MANAGE_ENVIRONMENT_PATH)
IF(NOT MANAGE_ENVIRONMENT_PATH)
>>>>>>> 6dddfdab
    MESSAGE(FATAL_ERROR "ManageEnvironment is not found in CMAKE_MODULE_PATH,
    please:
    1) install cmake-fedora, or;
    2) wget -P SOURCES https://fedorahosted.org/releases/c/m/cmake-fedora/cmake-fedora-modules-only-latest.tar.gz
    tar zxvf SOURCES/cmake-fedora-modules-only-latest.tar.gz")
ENDIF(MANAGE_ENVIRONMENT_PATH STREQUAL "NOTFOUND")

INCLUDE(ManageVersion)
LOAD_RELEASE_FILE("${CMAKE_SOURCE_DIR}/RELEASE-NOTES.txt")
INCLUDE(UseUninstall)

####################################################################
# Required
#
FIND_PACKAGE(PkgConfig)
PKG_CHECK_MODULES(IBUS_TABLE REQUIRED ibus-table>=1.2)
SET(CMAKE_FEDORA_VER 0.8.0)

####################################################################
# Building
#

ADD_SUBDIRECTORY(tables)

####################################################################
# Installing
#

# Install docs
# Note: Need to use filename only, otherwise
# ${CMAKE_SOURCE_DIR}/RELEASE-NOTES.txt will be deleted in spec
#

GET_FILENAME_COMPONENT(_releaseFileName "${RELEASE_FILE}" NAME)
SET(INSTALL_DOCS ${_releaseFileName} AUTHORS README ChangeLog COPYING README)
STRING_JOIN(PRJ_DOC_LIST " " ${INSTALL_DOCS})

INSTALL(FILES ${INSTALL_DOCS}
    DESTINATION "${PRJ_DOC_DIR}")

####################################################################
# Packing
#
SET(MAINTAINER_SETTING "MAINTAINER_SETTING_NO_PACK")
INCLUDE(PackSource)
INCLUDE(PackRPM)
INCLUDE(ManageRelease)
INCLUDE(ManageReleaseOnFedora)

SET(PRJ_IGNORE_FILES_COMMON
    "\\\\.spec$" "messages.po$" "\\\\.orig$" "\\\\.db$"
    "/\\\\.cache/" "/Modules/"
    )

LIST(APPEND PRJ_IGNORE_FILES_COMMON
    "\\\\.utf8$" "\\\\.tmp$"
    "array30.txt" "array30-big.txt" "wubi-haifeng86.txt"
    )

LIST(APPEND PACK_SOURCE_IGNORE_FILES
    ${PRJ_IGNORE_FILES_COMMON} "/bin/")

PACK_SOURCE(PACK_SOURCE_FILE_NAME "${RPM_BUILD_SOURCES}")
PACK_RPM(PRJ_SRPM_FILE_NAME "${RPM_BUILD_SPECS}/project.spec.in"
    "${PACK_SOURCE_FILE_NAME}")

# "Off" Warning is displayed if mock is not installed.
USE_MOCK("${RPM_BUILD_SPECS}/project.spec.in")

####################################################################
# Hosting and Release
#
# "Off" Warning is displayed if ${MAINTAINER_SETTING} does not exist.
MANAGE_RELEASE(${MAINTAINER_SETTING} UPLOAD src ${RPM_BUILD_SOURCES}/${PACK_SOURCE_FILE_NAME})
RELEASE_ON_FEDORA("${RPM_BUILD_SRPMS}/${PRJ_SRPM_FILE_NAME}"
    TAGS ${FEDORA_CURRENT_RELEASE_TAGS} el6)

####################################################################
# Stand-alone package (cmake-fedora modules included)
#

SET(CMAKE_FEDORA_MODULE_ONLY_TARBALL
    cmake-fedora-${CMAKE_FEDORA_VER}-modules-only.tar.gz)
SET(CMAKE_FEDORA_MODULE_ONLY_TARBALL_FULL
    ${RPM_BUILD_SOURCES}/${CMAKE_FEDORA_MODULE_ONLY_TARBALL})

SET(PACK_SOURCE_STANDALONE ${PROJECT_NAME}-${PRJ_VER}-Source-Standalone)

SET(PACK_SOURCE_STANDALONE_FULL ${RPM_BUILD_SOURCES}/${PACK_SOURCE_STANDALONE}.${PACK_SOURCE_FILE_EXTENSION})

IF(EXISTS ${CMAKE_FEDORA_MODULE_ONLY_TARBALL_FULL})
    SET(_tmpDir "NO_PACK")
    SET(_project_tarball_we ${PROJECT_NAME}-${PRJ_VER}-Source)
    SET(_tmpProjDir ${_tmpDir}/${_project_tarball_we})
    ADD_CUSTOM_COMMAND(OUTPUT ${PACK_SOURCE_STANDALONE_FULL}
	COMMAND ${CMAKE_COMMAND} -E make_directory ${_tmpDir}
	COMMAND tar -C ${_tmpDir} -xzf ${RPM_BUILD_SOURCES}/${PACK_SOURCE_FILE_NAME}
	COMMAND tar -C ${_tmpProjDir} -xzf ${CMAKE_FEDORA_MODULE_ONLY_TARBALL_FULL}
	COMMAND tar -C ${_tmpDir} -czf ${PACK_SOURCE_STANDALONE_FULL} ${_project_tarball_we}
	COMMAND ${CMAKE_COMMAND} -E remove_directory ${_tmpDir}
	DEPENDS ${RPM_BUILD_SOURCES}/${PACK_SOURCE_FILE_NAME}
            ${CMAKE_FEDORA_MODULE_ONLY_TARBALL_FULL}
	VERBATIM
	)

    ADD_CUSTOM_TARGET(pack_src_standalone
	DEPENDS ${PACK_SOURCE_STANDALONE_FULL}
	)

    MANAGE_MAINTAINER_TARGETS_UPLOAD(
	${PACK_SOURCE_STANDALONE_FULL}
	FILE_ALIAS standalone )
ENDIF(EXISTS ${CMAKE_FEDORA_MODULE_ONLY_TARBALL_FULL})

####################################################################
# Test Suites.
#
#ENABLE_TESTING()
#ADD_TEST("Test" test_cmd1)

<|MERGE_RESOLUTION|>--- conflicted
+++ resolved
@@ -2,10 +2,7 @@
 # CMP0011 should be set here, otherwise policy set in module won't affect
 # here.
 CMAKE_POLICY(SET CMP0011 OLD)
-<<<<<<< HEAD
 
-=======
->>>>>>> 6dddfdab
 ####################################################################
 # Project specific information
 #
@@ -26,14 +23,8 @@
 # Includes
 #
 SET(CMAKE_MODULE_PATH ${CMAKE_SOURCE_DIR}/Modules ${CMAKE_ROOT}/Modules )
-<<<<<<< HEAD
-
 INCLUDE(ManageEnvironment RESULT_VARIABLE MANAGE_ENVIRONMENT_PATH)
 IF(MANAGE_ENVIRONMENT_PATH STREQUAL "NOTFOUND")
-=======
-INCLUDE(ManageEnvironment RESULT_VARIABLE MANAGE_ENVIRONMENT_PATH)
-IF(NOT MANAGE_ENVIRONMENT_PATH)
->>>>>>> 6dddfdab
     MESSAGE(FATAL_ERROR "ManageEnvironment is not found in CMAKE_MODULE_PATH,
     please:
     1) install cmake-fedora, or;
